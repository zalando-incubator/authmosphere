# authmosphere {🌍}

[![Build Status](https://travis-ci.org/zalando-incubator/authmosphere.svg)](https://travis-ci.org/zalando-incubator/authmosphere)
[![Coverage Status](https://coveralls.io/repos/github/zalando-incubator/authmosphere/badge.svg)](https://coveralls.io/github/zalando-incubator/authmosphere)
[![npm download](https://img.shields.io/npm/dm/authmosphere.svg?style=flat-square)](https://www.npmjs.com/package/authmosphere)
[![npm version](https://img.shields.io/npm/v/authmosphere.svg?style=flat)](https://www.npmjs.com/package/authmosphere)

## Introduction

`{authmosphere}` is a library to support OAuth2 workflows in JavaScript projects.

It's implemented in TypeScript which improves the development experience via implicit documentation with types, first-class IDE support and provides mock tooling for local development. The library itself is transpiled to JavaScript (ES6) so there is no need for a TypeScript compiler to use authmosphere in JavaScript projects.

Currently the following flows are supported:

* [Authorization Code Flow](https://tools.ietf.org/html/rfc6749#section-4.1)
* [Client Credentials Grant](https://tools.ietf.org/html/rfc6749#section-4.4)
* [Resource Owner Password Credentials Grant](https://tools.ietf.org/html/rfc6749#section-4.3)
* [Refresh Token Grant](https://tools.ietf.org/html/rfc6749#section-6)
* Express middlewares to simplify authentication/authorization
* `TokenCache` service to manage access tokens in your application

See [STUPS documentation](http://stups.readthedocs.org/en/latest/user-guide/access-control.html#implementing-a-client-asking-resource-owners-for-permission) and [OAuth2 documentation](https://tools.ietf.org/html/rfc6749) for more information.

## Project renaming

The project was renamed from `lib-oauth-tooling` to `authmosphere`. In the course of this renaming versioning was restarted at `0.1.0`. Version `1.0.0` is soon to be released, keep track of the progess in [#92](https://github.com/zalando-incubator/lib-oauth-tooling/issues/92), this release will contain breaking changes.

## Migrate from `lib-oauth-tooling@2.x.` to `authmosphere@1.x.x`

* call `npm uninstall --save lib-oauth-tooling`
* call `npm install --save authmosphere`

The signature of the function `createAuthCodeRequestUri` was changed to be better suitable for partial application. The `authorizationEndpoint` parameter was moved to the first position.
It's important to manually adjust your code to this change, since the type system is not helpful in this special case.

```typescript
function createAuthCodeRequestUri(authorizationEndpoint: string,
                                  redirectUri: string,
                                  clientId: string,
                                  queryParams?: {}): string
```

## Migrating from `lib-oauth-tooling@1.x.` to `lib-oauth-tooling@2.x.x`

If you depend on the `realm` property you now have to pass the value via the `queryParams` parameters in `OAuthConfig`:

```typescript
// will NOT work anymore:
getAccessToken({
  // all the other config
  // ...
  realm: EMPLOYEES_REALM,
})
.then(token: Token => {
  // ...
});

// instead use this:
getAccessToken({
  // all the other config
  // ...
  queryParams: { realm: '/employees' }
})
.then(token: Token => {
  // ...
});
```

See the [changelog](#changelog) for more information.

## Usage

Note: `node >= 6.0.0` required to consume this library.

Run `npm install authmosphere`.

Import a member of this lib like so (of course ES5 syntax is working as well...):


```typescript
import {
  TokenCache,
  handleOAuthRequestMiddleware,
  requireScopesMiddleware,
  ...
} from 'authmosphere';
```

#### TokenCache(tokenConfig: { [key: string]: string[] }, oAuthConfig: OAuthConfig, tokenCacheConfig?: TokenCacheConfig)

Class to request and cache tokens on client-side.

```typescript
const tokenCache = new TokenCache({
  'service-foo': ['foo.read', 'foo.write'],
  'service-bar': ['bar.read']
}, oAuthConfig);

tokenCache.get('service-foo')
.then((token: Token) => {
  console.log(token.access_token);
});
```

The `OAuthConfig` type is defined as union type:

```typescript
type OAuthConfig =
  ClientCredentialsGrantConfig   |
  AuthorizationCodeGrantConfig   |
  PasswordCredentialsGrantConfig |
  RefreshGrantConfig;
```

<<<<<<< HEAD
As you can see there are four different config types defined, which can be used in any places where `OAuthConfig` is required:

* ClientCredentialsGrantConfig
* AuthorizationCodeGrantConfig
* PasswordCredentialsGrantConfig
* RefreshGrantConfig

Each config type has common properties:

=======
Valid `grantTypes`s are:

* `'authorization_code'`
* `'password'`
* `'client_credentials'`
* `'refresh_token'`

You can also import the constants from the lib:

>>>>>>> 9891b4e2
```typescript
type GrantConfigBase = {
  credentialsDir: string;
  accessTokenEndpoint: string;
  queryParams?: { [index: string]: string };
};
```

The constant grant types literals can be found in `OAuthGrandType`

Optionally, you can pass a third parameter of type `TokenCacheConfig` to the `TokenCache` constructor to configure the cache behaviour.

```typescript
const tokenCache = new TokenCache({
  'service-foo': ['foo.read', 'foo.write'],
  'service-bar': ['bar.read']
}, oAuthConfig, cacheConfig);
```

Where`TokenCacheConfig` is defined like:

```typescript
type TokenCacheConfig = {
  /**
   * To determine when a token is expired locally (means
   * when to issue a new token): if the token exists for
   * ((1 - percentageLeft) * lifetime) then issue a new one.
   * Default value: 0.75
   */
  percentageLeft: number
};
```

#### handleOAuthRequestMiddleware(options: MiddlewareOptions)

Express middleware to extract and validate an access token. It attaches the scopes matched by the token to the request (`request.scopes`) for further usage.
If the token is not valid the request is rejected (with 401 Unauthorized).

```typescript
app.use(handleOAuthRequestMiddleware({
  publicEndpoints: ['/heartbeat', '/status'],
  tokenInfoEndpoint: 'auth.example.com/tokeninfo'
});
```

`options`:

* `publicEndpoints` string[]
* `tokenInfoEndpoint` string

#### requireScopesMiddleware(scopes: string[])

Specifies the scopes needed to access an endpoint. Assumes that there is an `request.scopes` property (as attached by `handleOAuthRequestMiddleware`) to match the required scopes against.
If the the requested scopes are not matched request is rejected (with 403 Forbidden).

```typescript
app.get('/secured/route', requireScopesMiddleware(['scopeA', 'scopeB']), (request, response) => {
  // do your work...
})
```

#### getTokenInfo(tokenInfoEndpoint: string, accessToken: string): Promise<Token>

Makes a request to the `tokenInfoEndpoint` to validate the given `accessToken`.

```typescript
getTokenInfo(tokenInfoEndpoint, accessToken)
.then((token: Token) => {
  console.log(token.access_token);
})
.catch((err) => {
  console.log(err);
});
```

Type `Token` is defined as following:

```typescript
type Token<CustomTokenPart = any> = CustomTokenPart & {
  access_token: string;
  expires_in?: number;
  scope?: string[];
  token_type?: string;
  local_expiry?: number;
};
```

The `Token` type is designed to be extensible. By default the generic type parameter `CustomTokenPart` defaults to `any`. One can provide an additional type to extend the known properties for the Token type:

```typescript

  type CustomDataType = {
    uid: "user",
    ...
  };

  const myCustomToken: Token<CustomDataType> = {
   ...
  };
```


#### getAccessToken(options: OAuthConfig): Promise<Token>

Helper function to get an access token for the specified scopes.

```typescript
getAccessToken(options)
.then((token: Token) => {
  console.log(token.access_token);
})
.catch((err) => {
  console.log(err);
});
```

#### AUTHORIZATION_CODE_GRANT

String constant specifying the Authorization Code Grant type.

#### PASSWORD_CREDENTIALS_GRANT

String constant specifying the Resource Owner Password Credentials Grant type.

#### REFRESH_TOKEN_GRANT

String constant specifying the Refresh Token Grant type.

## Mock tooling

If you want to test oAuth locally without being able to actually call real endpoints this library provides some tooling.

### mockTokenInfoEndpoint(options: MockOptions)

Mocks a `tokeninfo` endpoint.

```typescript
mockTokeninfoEndpoint({
  url: 'http://some.oauth.endpoint/tokeninfo',
  tokens: [{
    access_token: 'someToken123',
    scope: ['uid', 'something.read', 'something.write']
  }],
  times: 1
});
```

`options`:

* `url` string (url of the `tokeninfo` endpoint)
* `tokens` any optional (list of valid tokens)
* `times` number optional (for how many times/calls the endpoint is mocked, default is `Number.MAX_SAFE_INTEGER`)

### mockAccessTokenEndpoint(options: MockOptions)

Mocks a `access_token` endpoint.

```typescript
mockAccessTokenEndpoint({
  url: 'http://some.oauth.endpoint/access_token',
  times: 1
});
```

`options`:

* `url` string (url of the `access_token` endpoint)
* `times` number optional (for how many times/calls the endpoint is mocked, default is `Number.MAX_SAFE_INTEGER`)

#### cleanMock()

Cleans all `nock` mocks (not only from this lib, really ALL) and given tokens.
Helpful when having multiple tests in a test suite, you can call `cleanMock()` in the `afterEach()` callback for example.

```typescript
cleanMock();
```

## Development

* clone this repo
* `npm install`
* to build: `npm run build`
* to lint: `npm run tslint`

## Testing

* `npm test` - runs all tests
* `npm run unit-test` - runs unit tests
* `npm run integration-test` - runs integration tests

## Changelog

---

### `authmosphere 1.0.0` - **BREAKING**

Modified signature of `createAuthCodeRequestUri`, see migration guide for more information.

---

### `lib-oauth-tooling 2.0.0` - **BREAKING**

The (zalando-specific) `realm` property was removed from `OAuthConfig`. Also, the corresponding constants (`SERVICES_REALM` and `EMPLYEES_REALM`) were removed. Instead, you can add the realm (and arbitrary other query parameters) via the `queryParams` property in `OAuthConfig`.

### `lib-oauth-tooling 1.0.0` - **BREAKING**

The signature of `requireScopesMiddleware` is now incompatible with previous versions, `precedenceFunction?` is now part of `precedenceOptions?`.

---

## License

MIT License (MIT)

Copyright (c) 2016 Zalando SE

Permission is hereby granted, free of charge, to any person obtaining a copy of this software and associated documentation files (the "Software"), to deal in the Software without restriction, including without limitation the rights to use, copy, modify, merge, publish, distribute, sublicense, and/or sell copies of the Software, and to permit persons to whom the Software is furnished to do so, subject to the following conditions:

The above copyright notice and this permission notice shall be included in all copies or substantial portions of the Software.

THE SOFTWARE IS PROVIDED "AS IS", WITHOUT WARRANTY OF ANY KIND, EXPRESS OR IMPLIED, INCLUDING BUT NOT LIMITED TO THE WARRANTIES OF MERCHANTABILITY, FITNESS FOR A PARTICULAR PURPOSE AND NONINFRINGEMENT. IN NO EVENT SHALL THE AUTHORS OR COPYRIGHT HOLDERS BE LIABLE FOR ANY CLAIM, DAMAGES OR OTHER LIABILITY, WHETHER IN AN ACTION OF CONTRACT, TORT OR OTHERWISE, ARISING FROM, OUT OF OR IN CONNECTION WITH THE SOFTWARE OR THE USE OR OTHER DEALINGS IN THE SOFTWARE.<|MERGE_RESOLUTION|>--- conflicted
+++ resolved
@@ -113,7 +113,6 @@
   RefreshGrantConfig;
 ```
 
-<<<<<<< HEAD
 As you can see there are four different config types defined, which can be used in any places where `OAuthConfig` is required:
 
 * ClientCredentialsGrantConfig
@@ -123,17 +122,6 @@
 
 Each config type has common properties:
 
-=======
-Valid `grantTypes`s are:
-
-* `'authorization_code'`
-* `'password'`
-* `'client_credentials'`
-* `'refresh_token'`
-
-You can also import the constants from the lib:
-
->>>>>>> 9891b4e2
 ```typescript
 type GrantConfigBase = {
   credentialsDir: string;
