import * as qs from 'querystring';
import * as HttpStatus from 'http-status';
import fetch from 'node-fetch';
import * as formurlencoded from 'form-urlencoded';

import {
  getFileDataAsObject,
  getBasicAuthHeaderValue,
  validateOAuthConfig,
  isCredentialsDirConfig,
  extractUserCredentials,
  extractClientCredentials,
  isPasswordGrantNoCredentialsDir
} from './utils';

import {
  OAuthConfig,
  Token,
  OAuthGrantType,
  BodyParameters,
  Logger,
  CredentialsUserClientConfig,
  CredentialsClientConfig,
  CredentialsUserConfig
} from './types';

import { safeLogger } from './safe-logger';

const USER_JSON = 'user.json';
const CLIENT_JSON = 'client.json';
const OAUTH_CONTENT_TYPE = 'application/x-www-form-urlencoded';

/**
 * Returns URI to request authorization code with the given parameters.
 *
 * @param authorizationEndpoint string
 * @param redirectUri string
 * @param clientId string
 * @param queryParams {} optional
 * @returns {string}
 */
function createAuthCodeRequestUri(authorizationEndpoint: string,
                                  redirectUri: string,
                                  clientId: string,
                                  queryParams?: {}): string {

  const _queryParams = {
    'client_id': clientId,
    'redirect_uri': redirectUri,
    'response_type': 'code',
    ...queryParams
  };

  const queryString = qs.stringify(_queryParams);
  // we are unescaping again since we did not escape before using querystring and we do not want to break anything
  const unescapedQueryString = qs.unescape(queryString);

  return `${authorizationEndpoint}?${unescapedQueryString}`;
}

/**
 * Makes a request to the `accessTokenEndpoint` with the given parameters.
 * Resolves with object containing property `accessToken` with the access token
 * (in case of success). Otherwise, rejects with error message.
 *
 * @param bodyObject an object of values put in the body
 * @param authorizationHeaderValue
 * @param accessTokenEndpoint
 * @param logger
 * @param queryParams optional
 * @returns {Promise<Token>}
 */
function requestAccessToken(bodyObject: any,
                            authorizationHeaderValue: string,
                            accessTokenEndpoint: string,
                            logger: Logger,
                            queryParams?: Object): Promise<Token> {

  const url = buildRequestAccessTokenUrl(accessTokenEndpoint, queryParams);

  const promise =
    fetch(url, {
      method: 'POST',
      body: formurlencoded(bodyObject),
      headers: {
        'Authorization': authorizationHeaderValue,
        'Content-Type': OAUTH_CONTENT_TYPE
      }
    })
    .then((response) => {

      const status = response.status;

      if (status !== HttpStatus.OK) {
        return response.json()
        .catch((error) => Promise.reject(error))
        .then((error) => Promise.reject({
          // support error shape defined in https://tools.ietf.org/html/rfc6749#section-5.2
          // but do fall back if for some reason the definition is not satisfied
          error: (error && error.error) ? error.error : error,
          errorDescription: (error && error.error_description) ? error.error_description : undefined,
          status
        }));
      }

      logger.debug(`Successful request to ${accessTokenEndpoint}`);
      return response.json();
    })
    .catch((error) => {
      logger.error(`Unsuccessful request to ${accessTokenEndpoint}`, error);
      return Promise.reject({
        message: `Error requesting access token from ${accessTokenEndpoint}`,
        error
      });
    });

  return promise;
}

/**
 * Build url string to request access token, optionally with given query parameters.
 *
 * @param accessTokenEndpoint string
 * @param queryParams Object key value paris which will be added as query parameters
 * @returns {string}
 */
function buildRequestAccessTokenUrl(accessTokenEndpoint: string, queryParams?: Object): string {

  if (queryParams !== undefined) {
    const queryString = qs.stringify(queryParams);

    // we are unescaping again since we did not escape before using querystring and we do not want to break anything
    const unescapedQueryString = qs.unescape(queryString);

    return `${accessTokenEndpoint}?${unescapedQueryString}`;
  } else {
    return accessTokenEndpoint;
  }
}

/**
 * Makes a request to the `tokenInfoUrl` to validate the given `accessToken`.
 * Resolves with an object containing access token information in case of success.
 * Otherwise, rejects with an error message.
 *
 * @param tokenInfoUrl
 * @param accessToken
 * @param logger - optional logger
 * @returns {Promise<Token>}
 */
function getTokenInfo(tokenInfoUrl: string, accessToken: string, logger?: Logger): Promise<Token> {

  const logOrNothing = safeLogger(logger);

  const promise = fetch(`${tokenInfoUrl}?access_token=${accessToken}`)
  .then((response) => {

    const status = response.status;

    return response.json()
    .then((data) => {

      if (status === HttpStatus.OK) {
        logOrNothing.debug(`Successful request to ${tokenInfoUrl}`);
        return data;
      } else {
        logOrNothing.debug(`Unsuccessful request to ${tokenInfoUrl}`, { status, data });
        return Promise.reject({ status, data });
      }
    });
  })
  .catch((error) => {

    logOrNothing.warn(`Error validating token via ${tokenInfoUrl}`);

    return Promise.reject({
      message: `Error validating token via ${tokenInfoUrl}`,
      error
    });
  });

  return promise;
}

/**
 * Helper function to get an access token for the specified scopes.
 * Reads client and user credentials (to build a valid authorization header) and makes a
 * request to the `accessTokenEndpoint`.
 *
 * Resolves with object containing property `accessToken` with the access token
 * (in case of success). Otherwise, rejects with error message.
 *
 * @param options
 * @param logger - optional logger
 * @returns {Promise<T>}
 */
function getAccessToken(options: OAuthConfig, logger?: Logger): Promise<Token> {

  const logOrNothing = safeLogger(logger);

  validateOAuthConfig(options);

  const credentialsPromises = getCredentials(options);

  return Promise.all(credentialsPromises)
  .then(([clientData, userData]) => {

    let bodyParameters: BodyParameters;

    if (options.grantType === OAuthGrantType.PASSWORD_CREDENTIALS_GRANT) {
      bodyParameters = {
        'grant_type': options.grantType,
        'username': userData.applicationUsername,
        'password': userData.applicationPassword
      };
    } else if (options.grantType === OAuthGrantType.CLIENT_CREDENTIALS_GRANT) {
      bodyParameters = {
        'grant_type': options.grantType
      };
    }  else if (options.grantType === OAuthGrantType.AUTHORIZATION_CODE_GRANT) {
      bodyParameters = {
        'grant_type': options.grantType,
        'code': options.code,
        'redirect_uri': options.redirectUri
      };
    } else if (options.grantType === OAuthGrantType.REFRESH_TOKEN_GRANT) {
      bodyParameters = {
        'grant_type': options.grantType,
        'refresh_token': options.refreshToken
      };
    } else {
      throw TypeError('invalid grantType');
    }

    if (options.scopes) {
      Object.assign(bodyParameters, {
        scope: options.scopes.join(' ')
      });
    }

<<<<<<< HEAD
    const authorizationHeaderValue = getBasicAuthHeaderValue(clientData.clientId, clientData.clientSecret);
=======
    if (options.bodyParams) {
      Object.assign(bodyParameters, options.bodyParams);
    }

    const authorizationHeaderValue = getBasicAuthHeaderValue(clientData.client_id, clientData.client_secret);
>>>>>>> ecf665a3

    return requestAccessToken(bodyParameters, authorizationHeaderValue,
      options.accessTokenEndpoint, logOrNothing, options.queryParams);
  });
}

type convertSnakeCredentialsToCamel = (options: any) => CredentialsUserClientConfig | CredentialsClientConfig | CredentialsUserConfig;
const convertSnakeCredentialsToCamel: convertSnakeCredentialsToCamel = (options) => {
  return {
    clientId: options.client_id,
    clientSecret: options.client_secret,
    applicationUsername: options.application_username,
    applicationPassword: options.application_password
  };
};

const getCredentials = (options: OAuthConfig): Promise<any>[] => {

  let getClientData;
  let getUserData;

  if (isCredentialsDirConfig(options)) {
    getClientData = getFileDataAsObject(options.credentialsDir, CLIENT_JSON)
      .then(convertSnakeCredentialsToCamel);

    // For PASSWORD_CREDENTIALS_GRANT we need user credentials as well
    if (options.grantType === OAuthGrantType.PASSWORD_CREDENTIALS_GRANT) {
      getUserData = getFileDataAsObject(options.credentialsDir, USER_JSON)
        .then(convertSnakeCredentialsToCamel);
    }
  } else {
    getClientData = Promise.resolve(extractClientCredentials(options));

    // For PASSWORD_CREDENTIALS_GRANT we need user credentials as well
    if (isPasswordGrantNoCredentialsDir(options)) {
      getUserData = Promise.resolve(extractUserCredentials(options));
    }
  }

  return getUserData ? [getClientData, getUserData] : [getClientData];
};

export {
  getTokenInfo,
  getAccessToken,
  createAuthCodeRequestUri
};<|MERGE_RESOLUTION|>--- conflicted
+++ resolved
@@ -238,15 +238,11 @@
       });
     }
 
-<<<<<<< HEAD
-    const authorizationHeaderValue = getBasicAuthHeaderValue(clientData.clientId, clientData.clientSecret);
-=======
     if (options.bodyParams) {
       Object.assign(bodyParameters, options.bodyParams);
     }
 
-    const authorizationHeaderValue = getBasicAuthHeaderValue(clientData.client_id, clientData.client_secret);
->>>>>>> ecf665a3
+    const authorizationHeaderValue = getBasicAuthHeaderValue(clientData.clientId, clientData.clientSecret);
 
     return requestAccessToken(bodyParameters, authorizationHeaderValue,
       options.accessTokenEndpoint, logOrNothing, options.queryParams);
